[project]
name = "quam-builder"
version = "0.1.2"
description = "A Python tool designed to programmatically construct QUAM (Quantum Abstract Machine) configurations for the Quantum Orchestration Platform (QOP)."
readme = "README.md"
authors = [{ name = "Theo Laudat", email = "theo@quantum-machines.co" }]
<<<<<<< HEAD
requires-python = ">=3.9,<=3.12"
dependencies = [
    "qualang-tools>=0.19.0",
    "quam>=0.4.0",
    "qm-qua>=1.2.2",
    "xarray>=2024.7.0",
]
=======
requires-python = ">=3.9,<3.13"
dependencies = ["qualang-tools>=0.19.0", "quam>=0.4.0"]
>>>>>>> 1865f062

[build-system]
requires = ["hatchling"]
build-backend = "hatchling.build"

[tool.hatch.build.targets.sdist.sources]
"src/quam_builder" = "quam_builder"

[tool.hatch.metadata]
allow-direct-references = true

<<<<<<< HEAD
[dependency-groups]
dev = ["ipykernel>=7.0.0a1", "pytest-mock>=3.14.0", "pytest>=8.3.5"]
ast = [
    "qua-qsim@git+https://github.com/qua-platform/qua-qsim.git@bare-ast-visitor",
]

[tool.uv.pip]
prerelease = "allow"

[tool.uv]
prerelease = "allow"
=======
[tool.uv]
prerelease = "allow"

[dependency-groups]
dev = [
    "pytest>=8.4.1",
]
>>>>>>> 1865f062
<|MERGE_RESOLUTION|>--- conflicted
+++ resolved
@@ -4,18 +4,13 @@
 description = "A Python tool designed to programmatically construct QUAM (Quantum Abstract Machine) configurations for the Quantum Orchestration Platform (QOP)."
 readme = "README.md"
 authors = [{ name = "Theo Laudat", email = "theo@quantum-machines.co" }]
-<<<<<<< HEAD
-requires-python = ">=3.9,<=3.12"
+requires-python = ">=3.9,<3.13"
 dependencies = [
     "qualang-tools>=0.19.0",
     "quam>=0.4.0",
     "qm-qua>=1.2.2",
     "xarray>=2024.7.0",
 ]
-=======
-requires-python = ">=3.9,<3.13"
-dependencies = ["qualang-tools>=0.19.0", "quam>=0.4.0"]
->>>>>>> 1865f062
 
 [build-system]
 requires = ["hatchling"]
@@ -27,7 +22,6 @@
 [tool.hatch.metadata]
 allow-direct-references = true
 
-<<<<<<< HEAD
 [dependency-groups]
 dev = ["ipykernel>=7.0.0a1", "pytest-mock>=3.14.0", "pytest>=8.3.5"]
 ast = [
@@ -38,13 +32,4 @@
 prerelease = "allow"
 
 [tool.uv]
-prerelease = "allow"
-=======
-[tool.uv]
-prerelease = "allow"
-
-[dependency-groups]
-dev = [
-    "pytest>=8.4.1",
-]
->>>>>>> 1865f062
+prerelease = "allow"